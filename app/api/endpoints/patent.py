--- conflicted
+++ resolved
@@ -17,15 +17,12 @@
 
 
 @router.get('/patents', response_model=list[PatentAdditionalFields], status_code=HTTPStatus.OK)
-<<<<<<< HEAD
 async def list_patents(
     session: AsyncSession = Depends(get_async_session),
     page: int = 1,
     pagesize: int = 10
 ) -> list[PatentAdditionalFields]:
-=======
-async def list_patents(session: AsyncSession = Depends(get_async_session), page: int = 1, pagesize: int = 10) -> list[PatentAdditionalFields]:
->>>>>>> 3218fd07
+
     """
     Получить список патентов.
 
